'''******************************************************************************
 * Copyright (c) 2018 Contributors to the Eclipse Foundation
 *
 * See the NOTICE file(s) distributed with this work for additional
 * information regarding copyright ownership.
 *
 * This program and the accompanying materials are made available under the
 * terms of the Eclipse Public License v. 2.0 which is available at
 * http://www.eclipse.org/legal/epl-2.0, or the W3C Software Notice and
 * Document License (2015-05-13) which is available at
 * https://www.w3.org/Consortium/Legal/2015/copyright-software-and-document.
 *
 * SPDX-License-Identifier: EPL-2.0 OR W3C-20150513
 ********************************************************************************'''


import subprocess
import json
<<<<<<< HEAD
=======
import re
>>>>>>> a938d6bd
from flask import Response


from tdd.sparql import (
    CONSTRUCT_FROM_GRAPH,
    CLEAR_INSERT_GRAPH,
    GET_NAMED_GRAPHS,
    delete_named_graph,
    query,
)
from tdd.metadata import insert_metadata, delete_metadata
from tdd.errors import IDNotFound
from tdd.config import CONFIG
from tdd.paths import LIB_PATH


def get_check_schema_from_url_params(request):
    check_schema_param = request.args.get("check-schema")
    check_schema = CONFIG["CHECK_SCHEMA"]
    if check_schema_param in ["false", "False", "0"]:
        check_schema = False
    return check_schema


def delete_id(uri):
    resp = query(
        GET_NAMED_GRAPHS.format(uri=uri),
    )
    if resp.status_code == 200:
        results = resp.json()["results"]["bindings"]
        for result in results:
            delete_named_graph(result["namedGraph"]["value"])
    delete_metadata(uri)
    return Response(status=204)


def json_ld_to_ntriples(ld_content):
    p = subprocess.Popen(
        ["node", LIB_PATH / "transform-to-nt.js", json.dumps(ld_content)],
        stdout=subprocess.PIPE,
    )
    nt_content = p.stdout.read()
    return nt_content.decode("utf-8")


def put_in_sparql(content, uri, context, delete_if_exists, ontology):
    if delete_if_exists:
        delete_id(uri)
    insert_metadata(uri, context, ontology)
    query(
        CLEAR_INSERT_GRAPH.format(
            uri=f'{ontology["prefix"]}:{uri}',
            content=content,
        ),
        request_type="update",
    )


def put_json_in_sparql(
    json_content,
    uri,
    context,
    delete_if_exists,
    ontology,
    forced_type=None,
):
    nt_content = json_ld_to_ntriples(json_content)
    if forced_type:
        nt_content += f"<{uri}> a <{forced_type}>."
    put_in_sparql(nt_content, uri, context, delete_if_exists, ontology)


def put_rdf_in_sparql(g, uri, context, delete_if_exists, ontology, forced_type=None):
    nt_content = g.serialize(format="nt")
    if forced_type:
        nt_content += f"<{uri}> a <{forced_type}>."
    put_in_sparql(nt_content, uri, context, delete_if_exists, ontology)


def frame_nt_content(id, nt_content, frame):
    p = subprocess.Popen(
        ["node", LIB_PATH / "frame-jsonld.js", nt_content, json.dumps(frame)],
        stdout=subprocess.PIPE,
    )
    json_ld_compacted = p.stdout.read()
    return json_ld_compacted


def get_id_description(uri, content_type, ontology):
    resp = query(
        CONSTRUCT_FROM_GRAPH.format(named_graph=f'{ontology["prefix"]}:{uri}'),
        headers={"Accept": content_type},
    )
    # if no data, send 404
    if not resp.text.strip() or not (
        re.search(r"^[^\#]", resp.text, re.MULTILINE)
    ):  # because some SPARQL endpoint may send "# Empty file" as response
        raise IDNotFound()
    return resp.text<|MERGE_RESOLUTION|>--- conflicted
+++ resolved
@@ -16,10 +16,7 @@
 
 import subprocess
 import json
-<<<<<<< HEAD
-=======
 import re
->>>>>>> a938d6bd
 from flask import Response
 
 
