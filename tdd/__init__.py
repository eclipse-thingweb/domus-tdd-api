'''******************************************************************************
 * Copyright (c) 2018 Contributors to the Eclipse Foundation
 *
 * See the NOTICE file(s) distributed with this work for additional
 * information regarding copyright ownership.
 *
 * This program and the accompanying materials are made available under the
 * terms of the Eclipse Public License v. 2.0 which is available at
 * http://www.eclipse.org/legal/epl-2.0, or the W3C Software Notice and
 * Document License (2015-05-13) which is available at
 * https://www.w3.org/Consortium/Legal/2015/copyright-software-and-document.
 *
 * SPDX-License-Identifier: EPL-2.0 OR W3C-20150513
 ********************************************************************************'''


import sys
import time
from threading import Thread
from flask import Flask, request, Response, stream_with_context
import json
import json_merge_patch
import httpx
import toml

<<<<<<< HEAD
from importlib_metadata import entry_points
=======
>>>>>>> a938d6bd

from tdd.errors import (
    AppException,
    JSONDecodeError,
    JSONSchemaError,
    IDNotFound,
    WrongMimeType,
)
from tdd.td import (
    clear_expired_td,
    get_all_tds,
    get_paginated_tds,
    get_total_number,
    put_td_rdf_in_sparql,
    put_td_json_in_sparql,
    validate_td,
    validate_td_json_schema,
    get_td_description,
)
from tdd.common import (
    delete_id,
    get_check_schema_from_url_params,
)
from tdd.sparql import query, sparql_query
from tdd.utils import (
    POSSIBLE_MIMETYPES,
    create_link_params,
    negociate_mime_type,
    get_collection_etag,
    update_collection_etag,
)
from tdd.config import CONFIG


LIMIT_SPARQLENDPOINT_TEST = 10


TD_TRANSFORMERS = []


def wait_for_sparqlendpoint():
    test_num = 0
    while test_num < LIMIT_SPARQLENDPOINT_TEST:
        try:
            resp = query("SELECT * WHERE {?a ?b ?c} LIMIT 1")
            if resp.status_code == 200:
                return True
        except httpx.NetworkError:
            pass
        print(
            f"{LIMIT_SPARQLENDPOINT_TEST - test_num} - Waiting for the SPARQL endpoint"
            f" ({CONFIG['SPARQLENDPOINT_URL']})"
        )
        time.sleep(1)
        test_num += 1
    print("The SPARQL endpoint seems unavailable. TDD API cannot be used")
    sys.exit(1)


def thread_clear_expire_td():
    while True:
        print("Clearing expired TD ...")
        clear_expired_td()
        print(
            "Expired TDs cleared (next clear in "
            f"{CONFIG['PERIOD_CLEAR_EXPIRE_TD']} seconds)"
        )
        time.sleep(CONFIG["PERIOD_CLEAR_EXPIRE_TD"])


def create_app():
    app = Flask(__name__)
    app.config.from_file("../config.toml", load=toml.load)
    wait_for_sparqlendpoint()
    register_error_handler(app)
    register_routes(app)

    # import all blueprints from imported modules
    for entry_point in entry_points(group="tdd_api.plugins.blueprints"):
        try:
            app.register_blueprint(entry_point.load())
        except Exception as exc:
            print(f"ERROR ({entry_point.name}): {exc}")
            print(
                f"Tried to {entry_point.value} but an error occurred, blueprint not loaded"
            )
    # import all transformers from imported modules
    for entry_point in entry_points(group="tdd_api.plugins.transformers"):
        try:
            TD_TRANSFORMERS.append(entry_point.load())
        except Exception as exc:
            print(f"ERROR ({entry_point.name}): {exc}")
            print(
                f"Tried to load {entry_point.value} but an error occurred, transformer not loaded"
            )

    # Launch thread to clear expired TDs periodically
    if CONFIG["PERIOD_CLEAR_EXPIRE_TD"] != 0:
        t = Thread(target=thread_clear_expire_td)
        t.start()

    return app


def register_error_handler(app):
    @app.errorhandler(AppException)
    def error_response(e):
        lang = request.lang
        return Response(
            json.dumps(e.to_dict(lang)),
            content_type="application/problem+json",
            status=e.status_code,
        )


def register_routes(app):
    @app.before_request
    def before_request():
        lang = request.accept_languages.best_match(["en", "fr", "de"])
        request.lang = lang

    @app.after_request
    def add_cors_headers(response):
        response.headers.add("Access-Control-Allow-Origin", "localhost")
        response.headers.add("Access-Control-Allow-Headers", "Authorization")
        response.headers.add(
            "Access-Control-Allow-Methods", "GET, POST, OPTIONS, PUT, DELETE"
        )
        return response

    @app.route("/", methods=["GET"])
    def directory_description():
        with open("tdd/data/tdd-description.json", "r") as f:
            tdd_description = json.loads(f.read())
            tdd_description["base"] = CONFIG["TD_REPO_URL"]
            return Response(
                json.dumps(tdd_description), content_type="application/td+json"
            )

    # ********** WoT Routes **********
    @app.route("/things/<id>", methods=["PUT"])
    def create_td(id):
        mimetype = request.content_type
        check_schema = get_check_schema_from_url_params(request)
        if mimetype == "application/json":
            mimetype = "application/td+json"
        if mimetype == "application/td+json":
            json_ld_content = request.get_data()
            td_content = validate_td(json_ld_content, id=id, check_schema=check_schema)
            updated, uri = put_td_json_in_sparql(td_content)
        elif mimetype in POSSIBLE_MIMETYPES:
            td_content = request.get_data()
            updated, uri = put_td_rdf_in_sparql(
                td_content, mimetype, check_schema=check_schema, uri=id
            )
        else:
            raise WrongMimeType(mimetype)
        for transformer in TD_TRANSFORMERS:
            transformer(id)
        update_collection_etag()
        return Response(status=201 if not updated else 204, headers={"Location": uri})

    @app.route("/things/<id>", methods=["PATCH"])
    def update_td(id):
        check_schema = get_check_schema_from_url_params(request)
        json_patch = request.get_data()
        try:
            json_patch = json.loads(json_patch)
        except json.decoder.JSONDecodeError as exc:
            raise JSONDecodeError(exc)
        td = get_td_description(id)
        if td is None:
            raise IDNotFound()
        td_updated = json_merge_patch.merge(td, json_patch)
        if check_schema:
            validated, errors = validate_td_json_schema(td_updated)
            if not validated:
                raise JSONSchemaError(errors, td_id=id)
        put_td_json_in_sparql(td_updated)
        for transformer in TD_TRANSFORMERS:
            transformer(id)
        update_collection_etag()
        return Response(status=204)

    @app.route("/things", methods=["POST"])
    def create_anonymous_td():
        mimetype = request.content_type
        check_schema = get_check_schema_from_url_params(request)
        if mimetype == "application/json":
            mimetype = "application/td+json"
        if mimetype == "application/td+json":
            json_ld_content = request.get_data()
            td_content = validate_td(json_ld_content, check_schema=check_schema)
            updated, uri = put_td_json_in_sparql(td_content, delete_if_exists=False)
        elif mimetype in POSSIBLE_MIMETYPES:
            td_content = request.get_data()
            updated, uri = put_td_rdf_in_sparql(
                td_content, mimetype, delete_if_exists=False, check_schema=check_schema
            )
        else:  # wrong mimetype
            raise WrongMimeType(mimetype)
        for transformer in TD_TRANSFORMERS:
            transformer(uri)
        update_collection_etag()
        return Response(status=201 if not updated else 204, headers={"Location": uri})

    @app.route("/things/<id>", methods=["DELETE"])
    def delete_route_td(id):
        response = delete_id(id)
        if response.status_code in [200, 204]:
            update_collection_etag()
        return response

    @app.route("/things", methods=["GET"])
    def describe_tds():
        format = request.args.get("format", "array")

        sort_by = request.args.get("sort_by")
        sort_order = request.args.get("sort_order")

        number_total = get_total_number()

        sort_params = {}
        if sort_order:
            sort_params["sort_order"] = sort_order
        if sort_by:
            sort_params["sort_by"] = sort_by

        if format == "array":
            offset = request.args.get("offset", 0)
            limit = request.args.get("limit")
            if limit is not None:  # if a limit is given, the result is not chunked
                limit = int(limit)
                offset = int(offset)
                tds = get_paginated_tds(limit, offset, sort_by, sort_order)
                next_offset = offset + limit
                response = Response(json.dumps(tds), content_type="application/ld+json")
                link = f'</things>; rel="canonical"; etag="{get_collection_etag()}"'

                if next_offset < number_total:
                    next_link_params = {
                        "offset": next_offset,
                        "limit": limit,
                        **sort_params,
                    }
                    link += (
                        f',</things?{create_link_params(next_link_params)}>; rel="next"'
                    )

                response.headers["Link"] = link
                return response

            def generate():
                all_tds = get_all_tds(sort_by, sort_order)
                first_td = next(all_tds, None)
                if first_td is None:
                    yield "[]"
                    return
                yield f"[{json.dumps(first_td)}"
                for td in all_tds:
                    yield f",\n {json.dumps(td)}"
                yield "]"

            response = Response(
                stream_with_context(generate()), content_type="application/ld+json"
            )
            response.headers["Link"] = (
                f'</things>; rel="canonical"; etag="{get_collection_etag()}"'
            )
            return response

        elif format == "collection":
            params = {
                "offset": int(request.args.get("offset", 0)),
                "limit": int(request.args.get("limit", CONFIG["LIMIT_BATCH_TDS"])),
                **sort_params,
            }

            all_tds = get_paginated_tds(
                params["limit"], params["offset"], sort_by, sort_order
            )

            response = {
                "@context": "https://www.w3.org/2022/wot/discovery",
                "@type": "ThingCollection",
                "total": number_total,
                "members": all_tds,
                "@id": f"/things?{create_link_params(params)}&format=collection",
                "etag": get_collection_etag(),
            }

            next_offset = params["offset"] + params["limit"]
            if next_offset < number_total:
                new_params = {**params, "offset": next_offset}
                response["next"] = (
                    f"/things?{create_link_params(new_params)}&format=collection"
                )
            response = Response(
                json.dumps(response), content_type="application/ld+json"
            )
            response.headers["Link"] = (
                '</things?format=collection>; rel="canonical";'
                f' etag="{get_collection_etag()}"'
            )
            return response

    @app.route("/things/<id>", methods=["GET"])
    def describe_td(id):
        mime_type_negociated = negociate_mime_type(
            request, default_mimetype="application/td+json"
        )
        description = get_td_description(id, mime_type_negociated)
        if mime_type_negociated == "application/td+json":
            description = json.dumps(description)
        return Response(description, content_type=mime_type_negociated)

    @app.route("/search/sparql", methods=["GET"])
    def query_sparql():
        query = request.args.get("query", "")
        return sparql_query(query)

    @app.route("/search/sparql", methods=["POST"])
    def query_sparql_post():
        query = request.get_data().decode("utf-8")
        return sparql_query(query)<|MERGE_RESOLUTION|>--- conflicted
+++ resolved
@@ -22,11 +22,8 @@
 import json_merge_patch
 import httpx
 import toml
-
-<<<<<<< HEAD
 from importlib_metadata import entry_points
-=======
->>>>>>> a938d6bd
+
 
 from tdd.errors import (
     AppException,
