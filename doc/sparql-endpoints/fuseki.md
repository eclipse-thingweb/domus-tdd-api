<<<<<<< HEAD
# Fuseki server as SPARQL endpoint

We propose to use Apache Jena Fuseki, which has a nice administration interface.
Download the Fuseki project (apache-jena-fuseki-X.Y.Z.zip) from
https://jena.apache.org/download/index.cgi

Then unzip the downloaded archive.
To launch the server, in the apache-jena-fuseki-X.Y.Z folder, run

```
./fuseki-server
```

The server will run on http://localhost:3030.
If you want to create the dataset with the right configuration, you can copy-paste
`fuseki-docker/configuration/things.ttl` into `apache-jena-fuseki-X.Y.Z/run/configuration`

```
cp fuseki-docker/configuration/things.ttl path/to/apache-jena-fuseki-X.Y.Z/run/configuration
```
=======
# Apache Jena Fuseki
>>>>>>> 1f7940bb

## Deployment

We rely on the [secoresearch/fuseki](https://hub.docker.com/r/secoresearch/fuseki/)
docker image to deploy the fuseki.

As there is a bug in Fuseki 4.0 where URNs with UUIDs raise an exception
(see [a related issue](https://issues.apache.org/jira/browse/JENA-2097)).
This bug will be fixed in version 4.1 according to the issue.

For now, the version 3.17 (latest version before the 4.0) is used.

The port of the image is 3030.

## Fuseki docker image environment variables

We have set the following variables for the fuseki docker image :

- **ENABLE_UPLOAD**: "true" -- to allow file upload (needed to import all triples)
- **ASSEMBLER**: "/fuseki-base/configuration/things.ttl" -- this file, which in
  this repository in under `fuseki-docker/configuration/things.ttl` will create
  a `things` service with a TDB dataset in the fuseki endpoint at launch time.
- **ADMIN_PASSWORD**: _your desired password_

We have set three shared volumes on the image:

- **/fuseki-base/configuration** folder where the configurations of the services
  are read and stored by the fuseki endpoint
- **/fuseki-base/databases** folder where the TDB files (persistent RDF databases)
  are read and stored by the fuseki endpoint
- **/fuseki-base/config.ttl** the configuration file for the whole endpoint. This
  file will only be read by the fuseki server as no modification of this file
  is possible at runtime.

## Fuseki Service Configuration

We propose a default configuration for a `/things` service on the fuseki sparql
endpoint. This configuration file is in `fuseki-docker/configuration/things.ttl`.

Two points are important in this configuration:

- The dataset must be persistent (TDB or TDB2) so that the data is not lost on restart
- The default graph must be the union of all graphs (`unionDefaultGraph` option)
  so that all named graphs can be queried without adding a GRAPH keyword everywhere.

For a TDB Dataset :

```
<#service> rdf:type fuseki:Service ;
    ...
    fuseki:dataset           <#dataset> .

<#dataset> rdf:type tdb:DatasetTDB ;
    tdb:location "/location/of/TDB/files" ;
    tdb:unionDefaultGraph true ;

```

For a TDB2 Dataset :

```
<#service> rdf:type fuseki:Service ;
    ...
    fuseki:dataset           <#dataset> .

<#dataset> rdf:type tdb2:DatasetTDB2 ;
    tdb2:location "/location/of/TDB2/files" ;
    tdb2:unionDefaultGraph true ;

```<|MERGE_RESOLUTION|>--- conflicted
+++ resolved
@@ -1,5 +1,4 @@
-<<<<<<< HEAD
-# Fuseki server as SPARQL endpoint
+# Apache Jena Fuseki
 
 We propose to use Apache Jena Fuseki, which has a nice administration interface.
 Download the Fuseki project (apache-jena-fuseki-X.Y.Z.zip) from
@@ -19,9 +18,6 @@
 ```
 cp fuseki-docker/configuration/things.ttl path/to/apache-jena-fuseki-X.Y.Z/run/configuration
 ```
-=======
-# Apache Jena Fuseki
->>>>>>> 1f7940bb
 
 ## Deployment
 
