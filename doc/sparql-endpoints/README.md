# Configuring TDD API for different SPARQL endpoints

## General requirements

You can either use a remote SPARQL server or use a SPARQL server locally.

The SPARQL endpoint you configure must:

- Allow SPARQL UPDATE queries
- Allow named graphs
- Be configured in the manner that the default graph is the union of the named graphs
- Allow CORS

## Apache Jena Fuseki

<<<<<<< HEAD
Apache Jena Fuseki is the SPARQL endpoint shipped in the docker-compose file.
You can also set it locally.
We provide you with a default configuration so that it meets the general
requirements for a SPARQL endpoint.
=======
We propose to use Apache Jena Fuseki, which has a nice administration interface.
Download the Fuseki project (apache-jena-fuseki-X.Y.Z.zip) from
https://jena.apache.org/download/index.cgi
>>>>>>> c68060d0

Read about how to configure and launch your local Fuseki in [fuseki.md](fuseki.md)

## OpenLink Software Virtuoso

You can use Virtuoso as a SPARQL endpoint by providing the right permissions
and configuring SparTDD.

Read about how to configure and launch your local Virtuoso in [virtuoso.md](virtuoso.md)

<<<<<<< HEAD
## Using GraphDB
=======
## Ontotext GraphDB
>>>>>>> c68060d0
<|MERGE_RESOLUTION|>--- conflicted
+++ resolved
@@ -13,16 +13,10 @@
 
 ## Apache Jena Fuseki
 
-<<<<<<< HEAD
 Apache Jena Fuseki is the SPARQL endpoint shipped in the docker-compose file.
 You can also set it locally.
 We provide you with a default configuration so that it meets the general
 requirements for a SPARQL endpoint.
-=======
-We propose to use Apache Jena Fuseki, which has a nice administration interface.
-Download the Fuseki project (apache-jena-fuseki-X.Y.Z.zip) from
-https://jena.apache.org/download/index.cgi
->>>>>>> c68060d0
 
 Read about how to configure and launch your local Fuseki in [fuseki.md](fuseki.md)
 
@@ -33,8 +27,4 @@
 
 Read about how to configure and launch your local Virtuoso in [virtuoso.md](virtuoso.md)
 
-<<<<<<< HEAD
-## Using GraphDB
-=======
-## Ontotext GraphDB
->>>>>>> c68060d0
+## Ontotext GraphDB